use assert_cmd::prelude::*;
use predicates::prelude::*;
use std::process::Command;

const BIN_NAME: &str = "tonos-cli";

#[test]
fn test_config() -> Result<(), Box<dyn std::error::Error>> {
    let mut cmd = Command::cargo_bin(BIN_NAME)?;
    cmd.arg("config")
        .arg("--url")
        .arg("http://127.0.0.1")
        .arg("--retries")
        .arg("10")
        .arg("--timeout")
        .arg("25000")
        .arg("--wc")
        .arg("-2");
    cmd.assert()
        .success()
        .stdout(predicate::str::contains("Succeeded"));

    let mut cmd = Command::cargo_bin(BIN_NAME)?;
    cmd.arg("config")
        .arg("--list");
    cmd.assert()
        .success()
        .stdout(predicate::str::contains(r#""url": "http://127.0.0.1""#))
        .stdout(predicate::str::contains(r#""retries": 10"#))
        .stdout(predicate::str::contains(r#""timeout": 25000"#))
        .stdout(predicate::str::contains(r#""wc": -2"#));

    let mut cmd = Command::cargo_bin(BIN_NAME)?;
    cmd.arg("config")
        .arg("--wc")
        .arg("0")
        .assert()
        .success();
    Ok(())
}

#[test]
fn test_call_giver() -> Result<(), Box<dyn std::error::Error>> {
    let giver_abi_name = "tests/samples/giver.abi.json";
    let mut cmd = Command::cargo_bin(BIN_NAME)?;
    cmd.arg("config")
        .arg("--url")
        .arg("http://127.0.0.1")
        .assert()
        .success();
    let mut cmd = Command::cargo_bin(BIN_NAME)?;
    cmd.arg("call")
        .arg("0:841288ed3b55d9cdafa806807f02a0ae0c169aa5edfe88a789a6482429756a94")
        .arg("sendGrams")
        .arg(r#"{"dest":"0:841288ed3b55d9cdafa806807f02a0ae0c169aa5edfe88a789a6482429756a94","amount":1000000000}"#)
        .arg("--abi")
        .arg(giver_abi_name)
        .assert()
        .success()
        .stdout(predicate::str::contains("Succeeded"));

    Ok(())
}

#[test]
fn test_genaddr_genkey() -> Result<(), Box<dyn std::error::Error>> {
    let mut cmd = Command::cargo_bin(BIN_NAME)?;
    cmd.arg("genaddr")
        .arg("tests/samples/wallet.tvc")
        .arg("tests/samples/wallet.abi.json")
        .arg("--genkey")
        .arg("tests/samples/wallet.keys.json");
    cmd.assert()
        .success()
        .stdout(predicate::str::contains("Raw address"))
        .stdout(predicate::str::contains("Seed phrase"))
        .stdout(predicate::str::contains("Succeeded"));
    Ok(())
}

#[test]
fn test_genaddr() -> Result<(), Box<dyn std::error::Error>> {
    let mut cmd = Command::cargo_bin(BIN_NAME)?;
    cmd.arg("genaddr")
        .arg("tests/samples/wallet.tvc")
        .arg("tests/samples/wallet.abi.json")
        .arg("--verbose");
    cmd.assert()
        .success()
        .stdout(predicate::str::contains("Input arguments:"))
        .stdout(predicate::str::contains("tvc:"))
        .stdout(predicate::str::contains("wc:"))
        .stdout(predicate::str::contains("keys:"))
        .stdout(predicate::str::contains("Raw address"))
        .stdout(predicate::str::contains("Seed phrase"))
        .stdout(predicate::str::contains("Succeeded"));
    Ok(())
}

#[test]
fn test_genaddr_setkey() -> Result<(), Box<dyn std::error::Error>> {
    let mut cmd = Command::cargo_bin(BIN_NAME)?;
    cmd.arg("genaddr")
        .arg("tests/samples/wallet.tvc")
        .arg("tests/samples/wallet.abi.json")
        .arg("--setkey")
        .arg("tests/samples/wallet.keys.json");
    cmd.assert()
        .success()
        .stdout(predicate::str::contains("Raw address"))
        .stdout(predicate::str::contains("Succeeded"));
    Ok(())
}

#[test]
fn test_genaddr_wc() -> Result<(), Box<dyn std::error::Error>> {
    let mut cmd = Command::cargo_bin(BIN_NAME)?;
    cmd.arg("genaddr")
        .arg("tests/samples/wallet.tvc")
        .arg("tests/samples/wallet.abi.json")
        .arg("--wc")
        .arg("-1");
    cmd.assert()
        .success()
        .stdout(predicate::str::contains("Raw address: -1"))
        .stdout(predicate::str::contains("Succeeded"));
    Ok(())
}

#[test]
fn test_genaddr_initdata() -> Result<(), Box<dyn std::error::Error>> {
    let mut cmd = Command::cargo_bin(BIN_NAME)?;
    cmd.arg("genaddr")
        .arg("tests/data.tvc")
        .arg("tests/data.abi.json")
        .arg("--genkey")
        .arg("key1")
        .arg("--save")
        .arg("--data")
        .arg(r#"{"m_id":"0x2e0d054dfe43198d971c0f8eaa5f98ca8d08928ecb48a362a900997faecff2e5"}"#);
    cmd.assert()
        .success()
        .stdout(predicate::str::contains("TVC file updated"))
        .stdout(predicate::str::contains("Succeeded"));

    Ok(())
}

#[test]
fn test_getkeypair() -> Result<(), Box<dyn std::error::Error>> {
    let mut cmd = Command::cargo_bin(BIN_NAME)?;
    cmd.arg("getkeypair")
        .arg("tests/samples/tmp.json")
        .arg("ghost frost pool buzz rival mad naive rare shell tooth smart praise");
    cmd.assert()
        .success()
        .stdout(predicate::str::contains("Succeeded."));

    let checked_keys = std::fs::read_to_string("tests/samples/tmp.json").unwrap();
    let expected_keys = std::fs::read_to_string("tests/samples/exp.json").unwrap();
    assert_eq!(expected_keys, checked_keys);

    Ok(())
}

#[test]
fn test_deploy() -> Result<(), Box<dyn std::error::Error>> {
    let giver_abi_name = "tests/samples/giver.abi.json";
    let precalculated_addr = "0:1b91c010f35b1f5b42a05ad98eb2df80c302c37df69651e1f5ac9c69b7e90d4e";
    let seed_phrase = "blanket time net universe ketchup maid way poem scatter blur limit drill";

    let mut cmd = Command::cargo_bin(BIN_NAME)?;
    cmd.arg("config")
        .arg("--url")
        .arg("http://127.0.0.1")
        .assert()
        .success();

    let mut cmd = Command::cargo_bin(BIN_NAME)?;
    cmd.arg("call")
        .arg("--abi")
        .arg(giver_abi_name)
        .arg("0:841288ed3b55d9cdafa806807f02a0ae0c169aa5edfe88a789a6482429756a94")
        .arg("sendGrams")
        // use precalculated wallet address
        .arg(r#"{"dest":"0:1b91c010f35b1f5b42a05ad98eb2df80c302c37df69651e1f5ac9c69b7e90d4e","amount":1000000000}"#);
    cmd.assert()
        .success();

    let mut cmd = Command::cargo_bin(BIN_NAME)?;
    cmd.arg("deploy")
        .arg("tests/samples/wallet.tvc")
        .arg("{}")
        .arg("--abi")
        .arg("tests/samples/wallet.abi.json")
        .arg("--sign")
        .arg(seed_phrase);
    cmd.assert()
        .success()
        .stdout(predicate::str::contains(precalculated_addr))
        .stdout(predicate::str::contains("Transaction succeeded."));

    Ok(())
}

#[test]
fn test_callex() -> Result<(), Box<dyn std::error::Error>> {
    let giver_abi_name = "tests/samples/giver.abi.json";

    let mut cmd = Command::cargo_bin(BIN_NAME)?;
    cmd.arg("config")
        .arg("--url")
        .arg("http://127.0.0.1")
        .assert()
        .success();

    let mut cmd = Command::cargo_bin(BIN_NAME)?;
    cmd.arg("callex")
        .arg("sendGrams")
        .arg("0:841288ed3b55d9cdafa806807f02a0ae0c169aa5edfe88a789a6482429756a94")
        .arg(giver_abi_name)
        .arg("--")
        .arg("--dest")
        .arg("0:1b91c010f35b1f5b42a05ad98eb2df80c302c37df69651e1f5ac9c69b7e90d4e")
        .arg("--amount")
        .arg("0.2T");
    cmd.assert()
        .success()
        .stdout(predicate::str::contains(r#""dest":"0:1b91c010f35b1f5b42a05ad98eb2df80c302c37df69651e1f5ac9c69b7e90d4e""#))
        .stdout(predicate::str::contains(r#""amount":"0200000000""#))
        .stdout(predicate::str::contains("Succeeded"));


    let mut cmd = Command::cargo_bin(BIN_NAME)?;
    cmd.arg("callex")
        .arg("sendGrams")
        .arg("0:841288ed3b55d9cdafa806807f02a0ae0c169aa5edfe88a789a6482429756a94")
        .arg(giver_abi_name)
        .arg("--")
        .arg("--dest")
        .arg("0:1b91c010f35b1f5b42a05ad98eb2df80c302c37df69651e1f5ac9c69b7e90d4e")
        .arg("--amount")
        .arg("1000000000");
    cmd.assert()
        .success();
    cmd.assert()
        .success()
        .stdout(predicate::str::contains(r#""dest":"0:1b91c010f35b1f5b42a05ad98eb2df80c302c37df69651e1f5ac9c69b7e90d4e""#))
        .stdout(predicate::str::contains(r#""amount":"1000000000""#))
        .stdout(predicate::str::contains("Succeeded"));

    let mut cmd = Command::cargo_bin(BIN_NAME)?;
    cmd.arg("callex")
        .arg("sendGrams")
        .arg("0:841288ed3b55d9cdafa806807f02a0ae0c169aa5edfe88a789a6482429756a94")
        .arg(giver_abi_name)
        .arg("--")
        .arg("--dest")
        .arg("0:1b91c010f35b1f5b42a05ad98eb2df80c302c37df69651e1f5ac9c69b7e90d4e")
        .arg("--amount")
        .arg("0x10000");
    cmd.assert()
        .success();
    cmd.assert()
        .success()
        .stdout(predicate::str::contains(r#""dest":"0:1b91c010f35b1f5b42a05ad98eb2df80c302c37df69651e1f5ac9c69b7e90d4e""#))
        .stdout(predicate::str::contains(r#""amount":"0x10000""#))
        .stdout(predicate::str::contains("Succeeded"));

    Ok(())
}

#[test]
fn test_nodeid() -> Result<(), Box<dyn std::error::Error>> {
    let mut cmd = Command::cargo_bin(BIN_NAME)?;
    cmd.arg("nodeid")
        .arg("--pubkey")
        .arg("cde8fbf86c44e4ed2095f83b6f3c97b7aec55a77e06e843f8b9ffeab66ad4b32");
    cmd.assert()
        .success()
        .stdout(predicate::str::contains("cdae19f3d5a96d016e74d656ef15e35839b554ae2590bec0dce5e6608cb7f837"));

    let mut cmd = Command::cargo_bin(BIN_NAME)?;
    cmd.arg("nodeid")
        .arg("--keypair")
        .arg("tests/samples/exp.json");
    cmd.assert()
        .success()
        .stdout(predicate::str::contains("e8c5df53b6205e8db639629d2cd2552b354501021a9f223bb72e81e75f37f64a"));

    let mut cmd = Command::cargo_bin(BIN_NAME)?;
    cmd.arg("nodeid")
        .arg("--keypair")
        .arg("ghost frost pool buzz rival mad naive rare shell tooth smart praise");
    cmd.assert()
        .success()
        .stdout(predicate::str::contains("e8c5df53b6205e8db639629d2cd2552b354501021a9f223bb72e81e75f37f64a"));

    Ok(())
}

#[test]
fn test_override_config_path() -> Result<(), Box<dyn std::error::Error>> {

    // config from cmd lime
    let mut cmd = Command::cargo_bin(BIN_NAME)?;
    cmd.arg("--config")
        .arg("tests/conf1.json")
        .arg("account")
        .arg("0:841288ed3b55d9cdafa806807f02a0ae0c169aa5edfe88a789a6482429756a94");
    cmd.assert()
        .failure()
        .stdout(predicate::str::contains("Connecting to https://test.ton.dev"));
    // config from env variable
    let mut cmd = Command::cargo_bin(BIN_NAME)?;
    cmd.env("TONOSCLI_CONFIG", "./tests/conf2.json")
        .arg("account")
        .arg("0:841288ed3b55d9cdafa806807f02a0ae0c169aa5edfe88a789a6482429756a94");
    cmd.assert()
        .failure()
        .stdout(predicate::str::contains("Connecting to https://test2.ton.dev"));

    // config from cmd line has higher priority than env variable
    let mut cmd = Command::cargo_bin(BIN_NAME)?;
    cmd.arg("--config")
        .arg("tests/conf1.json")
        .env("TONOSCLI_CONFIG", "./tests/conf2.json")
        .arg("account")
        .arg("0:841288ed3b55d9cdafa806807f02a0ae0c169aa5edfe88a789a6482429756a94");
    cmd.assert()
        .failure()
        .stdout(predicate::str::contains("Connecting to https://test.ton.dev"));

    // if there is neither --config nor env variable then config file is searched in current working dir
    let mut cmd = Command::cargo_bin(BIN_NAME)?;
    cmd.arg("account")
        .arg("0:841288ed3b55d9cdafa806807f02a0ae0c169aa5edfe88a789a6482429756a94");
    cmd.assert()
        .success()
        .stdout(predicate::str::contains("Connecting to http://127.0.0.1"));
    Ok(())
}

#[test]
fn test_sendfile() -> Result<(), Box<dyn std::error::Error>> {
    let mut cmd = Command::cargo_bin(BIN_NAME)?;
    cmd.arg("--url")
        .arg("https://net.ton.dev")
        .arg("message")
        .arg("0:841288ed3b55d9cdafa806807f02a0ae0c169aa5edfe88a789a6482429756a94")
        .arg("sendTransaction")
        .arg(r#"{"dest":"0:841288ed3b55d9cdafa806807f02a0ae0c169aa5edfe88a789a6482429756a94","value":1000000000,"bounce":true}"#)
        .arg("--abi")
        .arg("./tests/samples/wallet.abi.json")
        .arg("--raw")
        .arg("--output")
        .arg("call.boc");
    cmd.assert()
        .success();

    let mut cmd = Command::cargo_bin(BIN_NAME)?;
    cmd.arg("--url")
        .arg("https://net.ton.dev")
        .arg("sendfile")
        .arg("call.boc");
    cmd.assert()
        .success();
    Ok(())
}


#[test]
fn test_account_command() -> Result<(), Box<dyn std::error::Error>> {
    let mut cmd = Command::cargo_bin(BIN_NAME)?;
    cmd.arg("config")
        .arg("--url")
        .arg("https://net.ton.dev");
    cmd.assert()
        .success();

    // address from command line
    let mut cmd = Command::cargo_bin(BIN_NAME)?;
    cmd.arg("account")
        .arg("-1:3333333333333333333333333333333333333333333333333333333333333333");
    cmd.assert()
        .success()
        .stdout(predicate::str::contains("acc_type:      Active"))
        .stdout(predicate::str::contains("balance:"))
        .stdout(predicate::str::contains("last_paid:"))
        .stdout(predicate::str::contains("last_trans_lt:"))
        .stdout(predicate::str::contains("data(boc):"));

    let mut cmd = Command::cargo_bin(BIN_NAME)?;
    cmd.arg("account")
        .arg("-100:3333333333333333333333333333333333333333333333333333333333333333");
    cmd.assert()
        .success()
        .stdout(predicate::str::contains("Account not found"));

<<<<<<< HEAD
    let mut cmd = Command::cargo_bin(BIN_NAME)?;
    cmd.arg("account")
        .arg("0:0000000000000000000000000000000000000000000000000000000000000001");
    cmd.assert()
        .success()
        .stdout(predicate::str::contains("Account not found"));

    let mut cmd = Command::cargo_bin(BIN_NAME)?;
    cmd.arg("account")
        .arg("0:UQAAAAAAAAAAAAAAAAAAAAAAAAAAAAAAAAAAAAAAAAAAAYK4");
    cmd.assert()
        .success()
        .stdout(predicate::str::contains("Account not found"));

    let mut cmd = Command::cargo_bin(BIN_NAME)?;
    cmd.arg("account")
        .arg("0:0000000000000000000000000000000000000000000000000000000000000000");
    cmd.assert()
        .success()
        .stdout(predicate::str::contains("acc_type:      Uninit"));

    //Deleted account 0:0f757d65c88fbda83d3f08e9688344bd896a2afcb944bce96069f0c5db024ab6 Uncomment when fixed
    //let mut cmd = Command::cargo_bin(BIN_NAME)?;
    //cmd.arg("account")
    //    .arg("0:0f757d65c88fbda83d3f08e9688344bd896a2afcb944bce96069f0c5db024ab6");
    //cmd.assert()
    //   .success()
    //     .stdout(predicate::str::contains("acc_type:"));

=======
    // address from config
    let mut cmd = Command::cargo_bin(BIN_NAME)?;
    cmd.arg("config")
        .arg("--addr")
        .arg("-1:3333333333333333333333333333333333333333333333333333333333333333");
    cmd.assert()
        .success();
    let mut cmd = Command::cargo_bin(BIN_NAME)?;
    cmd.arg("account");
    cmd.assert()
        .success()
        .stdout(predicate::str::contains("acc_type:      Active"))
        .stdout(predicate::str::contains("balance:"))
        .stdout(predicate::str::contains("last_paid:"))
        .stdout(predicate::str::contains("last_trans_lt:"))
        .stdout(predicate::str::contains("data(boc):"));
    //command line address is preferred to config address
    let mut cmd = Command::cargo_bin(BIN_NAME)?;
    cmd.arg("account").arg("-1:9999999999999999999999999999999999999999999999999999999999999999");
    cmd.assert()
        .success()
        .stdout(predicate::str::contains("Input arguments:"))
        .stdout(predicate::str::contains("address: -1:9999999999999999999999999999999999999999999999999999999999999999"));
>>>>>>> 1bb11151
    Ok(())


}

#[test]
fn test_account_doesnt_exist() -> Result<(), Box<dyn std::error::Error>> {
    let mut cmd = Command::cargo_bin(BIN_NAME)?;
    cmd.arg("config")
        .arg("--url")
        .arg("https://net.ton.dev");
    cmd.assert()
        .success();

    let mut cmd = Command::cargo_bin(BIN_NAME)?;
    cmd.arg("account");
    cmd.assert()
        .failure()
        .stdout(predicate::str::contains("address is not defined. Supply it in the config file or in the command line."));

    Ok(())
}
#[test]
fn test_account_from_config() -> Result<(), Box<dyn std::error::Error>> {
    let mut cmd = Command::cargo_bin(BIN_NAME)?;
    cmd.arg("config")
        .arg("--url")
        .arg("https://net.ton.dev");
    cmd.assert()
        .success();

    let mut cmd = Command::cargo_bin(BIN_NAME)?;
    cmd.arg("account");
    cmd.assert()
        .failure()
        .stderr(predicate::str::contains("The following required arguments were not provided:"))
        .stderr(predicate::str::contains("<ADDRESS>"));

    Ok(())
}

#[test]
fn test_decode_msg() -> Result<(), Box<dyn std::error::Error>> {
    let mut cmd = Command::cargo_bin(BIN_NAME)?;
    cmd.arg("--json").arg("decode")
        .arg("msg").arg("tests/samples/wallet.boc")
        .arg("--abi").arg("tests/samples/wallet.abi.json");
    cmd.assert()
        .success()
        .stdout(predicate::str::contains("sendTransaction"))
        .stdout(predicate::str::contains("dest"))
        .stdout(predicate::str::contains("value"))
        .stdout(predicate::str::contains("bounce"));

    Ok(())
}

#[test]
fn test_decode_body() -> Result<(), Box<dyn std::error::Error>> {
    let mut cmd = Command::cargo_bin(BIN_NAME)?;
    cmd.arg("--json").arg("decode")
        .arg("body").arg("te6ccgEBAQEARAAAgwAAALqUCTqWL8OX7JivfJrAAzMzMzMzMzMzMzMzMzMzMzMzMzMzMzMzMzMzMzMzMzMQAAAAAAAAAAAAAAAEeGjADA==")
        .arg("--abi").arg("tests/samples/wallet.abi.json");
    cmd.assert()
        .success()
        .stdout(predicate::str::contains("sendTransaction"))
        .stdout(predicate::str::contains("dest"))
        .stdout(predicate::str::contains("value"))
        .stdout(predicate::str::contains("bounce"));
    Ok(())
}

#[test]
fn test_decode_body_constructor_for_minus_workchain() -> Result<(), Box<dyn std::error::Error>> {
    let mut cmd = Command::cargo_bin(BIN_NAME)?;
    cmd.arg("decode")
        .arg("body").arg("te6ccgEBAgEAkwABW1ByqHsAAAF1QnI+qZ/1tsdEUQb8jxj9vr/H4WuiQwfD5ESNbO4lcz2Kca2KavABAMAQYZcjaCLLbO1phXFWOD/kmlkZ1g7FyjgSIEHRpXeeIDiQ3f7FKVd+oeq6VxVlAti+jigqVmtrn8wmBEgbyT8P+5iyVBuoBWSPJetGndR2b83eA6LP5vtB2MFXHClAfKM=")
        .arg("--abi").arg("tests/samples/Subscription.abi.json");
    cmd.assert()
        .success()
        .stdout(predicate::str::contains("constructor: {"))
        .stdout(predicate::str::contains("\"wallet\": \"-1:adb63a228837e478c7edf5fe3f0b5d12183e1f22246b67712b99ec538d6c5357\""));

    let mut cmd = Command::cargo_bin(BIN_NAME)?;
    cmd.arg("--json").arg("decode")
        .arg("body").arg("te6ccgEBAgEAkwABW1ByqHsAAAF1QnI+qZ/1tsdEUQb8jxj9vr/H4WuiQwfD5ESNbO4lcz2Kca2KavABAMAQYZcjaCLLbO1phXFWOD/kmlkZ1g7FyjgSIEHRpXeeIDiQ3f7FKVd+oeq6VxVlAti+jigqVmtrn8wmBEgbyT8P+5iyVBuoBWSPJetGndR2b83eA6LP5vtB2MFXHClAfKM=")
        .arg("--abi").arg("tests/samples/Subscription.abi.json");
    cmd.assert()
        .success()
        .stdout(predicate::str::contains("\"BodyCall\":"))
        .stdout(predicate::str::contains("\"constructor\":"))
        .stdout(predicate::str::contains("\"wallet\":"))
        .stdout(predicate::str::contains("-1:adb63a228837e478c7edf5fe3f0b5d12183e1f22246b67712b99ec538d6c5357"));


    //test getting ABI from config

    let mut cmd = Command::cargo_bin(BIN_NAME)?;
    cmd.arg("config")
        .arg("--abi")
        .arg("tests/samples/Subscription.abi.json");
    cmd.assert()
        .success();

    let mut cmd = Command::cargo_bin(BIN_NAME)?;
    cmd.arg("decode")
        .arg("body").arg("te6ccgEBAgEAkwABW1ByqHsAAAF1QnI+qZ/1tsdEUQb8jxj9vr/H4WuiQwfD5ESNbO4lcz2Kca2KavABAMAQYZcjaCLLbO1phXFWOD/kmlkZ1g7FyjgSIEHRpXeeIDiQ3f7FKVd+oeq6VxVlAti+jigqVmtrn8wmBEgbyT8P+5iyVBuoBWSPJetGndR2b83eA6LP5vtB2MFXHClAfKM=");

    cmd.assert()
        .success()
        .stdout(predicate::str::contains("constructor: {"))
        .stdout(predicate::str::contains("\"wallet\": \"-1:adb63a228837e478c7edf5fe3f0b5d12183e1f22246b67712b99ec538d6c5357\""));

    let mut cmd = Command::cargo_bin(BIN_NAME)?;
    cmd.arg("--json").arg("decode")
        .arg("body").arg("te6ccgEBAgEAkwABW1ByqHsAAAF1QnI+qZ/1tsdEUQb8jxj9vr/H4WuiQwfD5ESNbO4lcz2Kca2KavABAMAQYZcjaCLLbO1phXFWOD/kmlkZ1g7FyjgSIEHRpXeeIDiQ3f7FKVd+oeq6VxVlAti+jigqVmtrn8wmBEgbyT8P+5iyVBuoBWSPJetGndR2b83eA6LP5vtB2MFXHClAfKM=");
    cmd.assert()
        .success()
        .stdout(predicate::str::contains("\"BodyCall\":"))
        .stdout(predicate::str::contains("\"constructor\":"))
        .stdout(predicate::str::contains("\"wallet\":"))
        .stdout(predicate::str::contains("-1:adb63a228837e478c7edf5fe3f0b5d12183e1f22246b67712b99ec538d6c5357"));


    //test that abi in commandline is preferred
    let mut cmd = Command::cargo_bin(BIN_NAME)?;
    cmd.arg("config")
        .arg("--abi")
        .arg("tests/samples/wallet.abi.json");
    cmd.assert()
        .success();
    let mut cmd = Command::cargo_bin(BIN_NAME)?;
    cmd.arg("--json").arg("decode")
        .arg("body").arg("te6ccgEBAgEAkwABW1ByqHsAAAF1QnI+qZ/1tsdEUQb8jxj9vr/H4WuiQwfD5ESNbO4lcz2Kca2KavABAMAQYZcjaCLLbO1phXFWOD/kmlkZ1g7FyjgSIEHRpXeeIDiQ3f7FKVd+oeq6VxVlAti+jigqVmtrn8wmBEgbyT8P+5iyVBuoBWSPJetGndR2b83eA6LP5vtB2MFXHClAfKM=")
        .arg("--abi").arg("tests/samples/Subscription.abi.json");
    cmd.assert()
        .success()
        .stdout(predicate::str::contains("\"BodyCall\":"))
        .stdout(predicate::str::contains("\"constructor\":"))
        .stdout(predicate::str::contains("\"wallet\":"))
        .stdout(predicate::str::contains("-1:adb63a228837e478c7edf5fe3f0b5d12183e1f22246b67712b99ec538d6c5357"));

    //test error on wrong body
    let mut cmd = Command::cargo_bin(BIN_NAME)?;
    cmd.arg("--json").arg("decode")
        .arg("body").arg("\"123\"")
        .arg("--abi").arg("tests/samples/Subscription.abi.json");
    cmd.assert()
        .failure()
        .stdout(predicate::str::contains("body is not a valid base64 string"));

    //test error on empty body
    let mut cmd = Command::cargo_bin(BIN_NAME)?;
    cmd.arg("--json").arg("decode")
        .arg("body").arg("")
        .arg("--abi").arg("tests/samples/Subscription.abi.json");
    cmd.assert()
        .failure()
        .stdout(predicate::str::contains("3006"));

    Ok(())
}


#[test]
fn test_convert_command() -> Result<(), Box<dyn std::error::Error>> {
    let mut cmd = Command::cargo_bin(BIN_NAME)?;
    cmd.arg("convert").arg("tokens").arg("1");
    cmd.assert()
        .success()
        .stdout(predicate::str::contains("1000000000"));
    // change when fixed to 0
    cmd.arg("convert").arg("tokens").arg("0");
    cmd.assert()
        .success()
        .stdout(predicate::str::contains("0000000000"));
    cmd.arg("convert").arg("tokens").arg("0");
    cmd.assert()
        .success()
        .stdout(predicate::str::contains("0000000000"));
    Ok(())
}<|MERGE_RESOLUTION|>--- conflicted
+++ resolved
@@ -397,7 +397,7 @@
         .success()
         .stdout(predicate::str::contains("Account not found"));
 
-<<<<<<< HEAD
+
     let mut cmd = Command::cargo_bin(BIN_NAME)?;
     cmd.arg("account")
         .arg("0:0000000000000000000000000000000000000000000000000000000000000001");
@@ -427,7 +427,7 @@
     //   .success()
     //     .stdout(predicate::str::contains("acc_type:"));
 
-=======
+
     // address from config
     let mut cmd = Command::cargo_bin(BIN_NAME)?;
     cmd.arg("config")
@@ -451,10 +451,8 @@
         .success()
         .stdout(predicate::str::contains("Input arguments:"))
         .stdout(predicate::str::contains("address: -1:9999999999999999999999999999999999999999999999999999999999999999"));
->>>>>>> 1bb11151
-    Ok(())
-
-
+
+    Ok(())
 }
 
 #[test]
@@ -615,7 +613,6 @@
     Ok(())
 }
 
-
 #[test]
 fn test_convert_command() -> Result<(), Box<dyn std::error::Error>> {
     let mut cmd = Command::cargo_bin(BIN_NAME)?;
